--- conflicted
+++ resolved
@@ -1,10 +1,6 @@
 {
   "name": "@adonisjs/framework",
-<<<<<<< HEAD
-  "version": "4.0.28",
-=======
   "version": "4.0.29",
->>>>>>> 8e5cce1a
   "description": "Adonis framework makes it easy for you to write webapps with less code",
   "main": "index.js",
   "scripts": {
